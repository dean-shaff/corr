"""
A module for controlling and receiving data from a CASPER_N correlator.

Implements interfaces for controlling a CASPER_N correlator and verifying correct operation.
Used primarily for by the PAPER array project.

Author: Jason Manley, Aaron Parsons
Email: jason_manley at hotmail.com, aparsons at astron.berkeley.edu
Revisions:
"""
<<<<<<< HEAD
import cn_conf, katcp_wrapper, log_handlers, corr_functions, bf_functions, corr_wb, corr_nb, corr_ddc, scroll, katadc, iadc, termcolors, rx, sim, snap
=======
import cn_conf, katcp_wrapper, log_handlers, corr_functions, corr_wb, corr_nb, corr_ddc, scroll, katadc, iadc, termcolors, rx, sim, snap, threaded
>>>>>>> 37e9e5a8
<|MERGE_RESOLUTION|>--- conflicted
+++ resolved
@@ -8,8 +8,4 @@
 Email: jason_manley at hotmail.com, aparsons at astron.berkeley.edu
 Revisions:
 """
-<<<<<<< HEAD
-import cn_conf, katcp_wrapper, log_handlers, corr_functions, bf_functions, corr_wb, corr_nb, corr_ddc, scroll, katadc, iadc, termcolors, rx, sim, snap
-=======
-import cn_conf, katcp_wrapper, log_handlers, corr_functions, corr_wb, corr_nb, corr_ddc, scroll, katadc, iadc, termcolors, rx, sim, snap, threaded
->>>>>>> 37e9e5a8
+import cn_conf, katcp_wrapper, log_handlers, corr_functions, bf_functions, corr_wb, corr_nb, corr_ddc, scroll, katadc, iadc, termcolors, rx, sim, snap, threaded
