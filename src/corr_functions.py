--- conflicted
+++ resolved
@@ -199,15 +199,7 @@
     return (not timedout), rv
 
 class Correlator:
-<<<<<<< HEAD
-
     def __init__(self, connect = True, config_file = '/etc/corr/default', log_handler = None, log_level = logging.INFO):
-=======
-    def __init__(self, connect = True, config_file = None, log_handler = None, log_level = logging.INFO):
-        self.MODE_WB = 'wbc'
-        self.MODE_NB = 'nbc'
-        self.MODE_DDC = 'ddc'
->>>>>>> 6c8119b5
         self.log_handler = log_handler if log_handler != None else corr.log_handlers.DebugLogHandler(100)
         self.syslogger = logging.getLogger('corrsys')
         self.syslogger.addHandler(self.log_handler)
