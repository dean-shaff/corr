# /usr/bin/env python
""" 
Selection of commonly-used beamformer control functions.

Author: Jason Manley, Andrew Martens, Ruby van Royen
"""
"""
Revisions:
2012-10-02 JRM Initial
2013-02-10 AM basic boresight
2013-02-11 AM basic SPEAD
2013-02-21 AM flexible bandwidth
2013-03-01 AM calibration 
2013-03-02 RR fbfExceptions
2013-03-05 AM SPEAD metadata
\n"""

import corr, time, sys, numpy, os, logging, katcp, struct, construct, socket, spead
import inspect

class fbfException(Exception):
    def __init__(self, errno, msg, trace=None, logger=None):
        self.args = (errno, msg)
        self.errno = errno
        self.errmsg = msg
        self.__trace__ = trace
        if logger: logger.error('BFError: %s\n%s' % (msg,trace))

class fbf:
    """Class for frequency-domain beamformers"""
    def __init__(self, host_correlator, log_level=logging.INFO, simulate = False, optimisations=True):
        self.c = host_correlator

        self.config = self.c.config 

        #simulate operations (and output debug data). Useful for when there is no hardware
        self.config.simulate = simulate 
        #optimisations on writes (that currently expose bugs)
        self.optimisations = optimisations

        self.log_handler = host_correlator.log_handler
        self.syslogger = logging.getLogger('fbfsys')
        self.syslogger.addHandler(self.log_handler)
        self.syslogger.setLevel(log_level)
        self.c.b = self

        self.spead_initialise()
        self.syslogger.info('Beamformer created')

	#-----------------------
	#  helper functions
	#-----------------------

    def get_param(self, param):	
	"""Read beamformer parameter from config dictionary"""
        try:
            value = self.config[param]
        except KeyError as ke:
            self.syslogger.error('get_param: error getting value of self.config[%s]'%ke)
            raise # simply raise to the calling function
        except Exception as err:
            # Issues a message at the ERROR level and addes exception information to the log message
            self.syslogger.exception(err.__class__)
            raise
        return value

    def set_param(self, param, value):
        try:
            self.config[param] = value
        except KeyError as ke:
            self.syslogger.error('set_param: error setting value of self.config[%s]'%ke)
            raise
        except Exception as err:
            # Issues a message at the ERROR level and addes exception information to the log message
            self.syslogger.exception(err.__class__)
            raise

    def get_beam_param(self, beams, param):

        values = []

        beams = self.beams2beams(beams)

        beam_indices = self.beam2index(beams)
        if beam_indices == []:
            raise fbfException(1, 'Error locating beams', \
                               'function %s, line no %s\n' %(__name__, inspect.currentframe().f_lineno), \
                               self.syslogger)

        for beam_index in beam_indices:
            values.append(self.get_param('bf_%s_beam%d' %(param, beam_index)))

        #for single item 
        if len(values) == 1:
            values = values[0]

        return values

    def set_beam_param(self, beams, param, values):

        beams = self.beams2beams(beams)
        #passing a list of length 1 same as passing a value
        if type(values) == list and len(values) == 1:
            values = values[0]

        #check vector lengths match up
        if type(values) == list and len(values) != len(beams):
            raise fbfException(1, 'Beam vector must be same length as value vector if passing many values', \
                               'function %s, line no %s\n' %(__name__, inspect.currentframe().f_lineno), \
                               self.syslogger)

        beam_indices = self.beam2index(beams)
        if len(beam_indices) == 0:
            raise fbfException(1, 'Error locating beams', \
                               'function %s, line no %s\n' %(__name__, inspect.currentframe().f_lineno), \
                               self.syslogger)

        for index, beam_index in enumerate(beam_indices):
            if type(values) == list:
                value = values[index]
            else:
                value = values

            self.set_param('bf_%s_beam%d' %(param, beam_index), value) 

    def get_fpgas(self):

        #if doing dummy load (no correlator), use roach names as have not got fpgas yet
        if self.config.simulate == False:
            try: 
                all_fpgas = self.c.xfpgas
            except:
                raise fbfException(1, 'Error accessing self.c.xfpgas', \
                                   'function %s, line no %s\n' %(__name__, inspect.currentframe().f_lineno), \
                                   self.syslogger)
        else:
            try: 
                all_fpgas = self.c.xsrvs
            except:
                raise fbfException(1, 'Error accessing self.c.xsrvs', \
                                   'function %s, line no %s\n' %(__name__, inspect.currentframe().f_lineno), \
                                   self.syslogger)

        return all_fpgas 

    def get_bfs(self):
        """get bf blocks per fpga"""
        all_bfs = range(self.get_param('bf_be_per_fpga'))
        return all_bfs

    def get_beams(self):
        """get a list of beam names in system"""
        all_beams = []

        n_beams = self.get_param('bf_n_beams')

        for beam_index in range(n_beams):
            all_beams.append(self.get_param('bf_name_beam%i'%beam_index))
 
        return all_beams

    def ants2ants(self, ant_strs = all):
        """expands all, None etc into valid antenna strings. Checks for valid antenna strings"""

        ants = []
        if ant_strs == None:
            return ants
        all_ants = self.config._get_ant_mapping_list()

        if ant_strs == all:
            ants = all_ants
            return ants

        for ant_str in ant_strs:
            if(all_ants.count(ant_str) == 0):
                raise fbfException(1, '%s not found in antenna mapping'%(ant_str) , \
                                   'function %s, line no %s\n' %(__name__, inspect.currentframe().f_lineno), \
                                   self.syslogger)
            else:
                ants.append(ant_str)

        return ants

    def beams2beams(self,beams=all):
        """expands all, None etc into valid beam names. Checks for valid beam names"""
        new_beams = []

        if beams == None:
            return

        all_beams = self.get_beams()

        if beams == all:
            new_beams = all_beams
        else:
            if type(beams) == str:
		beams = [beams]

            #weed out beam names that do not occur
            for beam in beams:
                try:
                    all_beams.index(beam)
                    new_beams.append(beam)
                except:
                    raise fbfException(1, '%s not found in our system'%beam, \
                                       'function %s, line no %s\n' %(__name__, inspect.currentframe().f_lineno), \
                                       self.syslogger)

        return new_beams

    def beam2index(self, beams=all):
        """returns index of beam with specified name"""
        indices = []

        #expand all etc, check for valid names etc
        beams = self.beams2beams(beams)       

	all_beams = self.get_beams()
 
        for beam in beams:
            indices.append(all_beams.index(beam))

        return indices 

    def frequency2fpgas(self, frequencies=all, fft_bins=[], unique=False):
        """returns fpgas associated with frequencies specified. unique only returns unique fpgas"""
        fpgas = []
 
        if len(fft_bins) == 0:
            fft_bins = self.frequency2fft_bin(frequencies)

        all_fpgas = self.get_fpgas()
        
        n_chans = self.get_param('n_chans')
        n_chans_per_fpga = n_chans/len(all_fpgas)

        prev_index = -1
        for fft_bin in fft_bins:
            index = numpy.int(fft_bin/n_chans_per_fpga) #floor built in

            if index < 0 or index > len(all_fpgas)-1:
                raise fbfException(1, 'FPGA index calculated out of range', \
                                   'function %s, line no %s\n' %(__name__, inspect.currentframe().f_lineno), \
                                   self.syslogger)

            if (unique == False) or index != prev_index:
                fpgas.append(all_fpgas[index])
            prev_index = index        

        return fpgas

    def frequency2bf_label(self, frequencies=all, fft_bins=[], unique=False): 
        """returns bf labels associated with the frequencies specified"""
 
	bf_labels = []
        bf_be_per_fpga = len(self.get_bfs()) 
	bf_indices = self.frequency2bf_index(frequencies, fft_bins, unique=unique)

	for bf_index in bf_indices:
	    bf_labels.append(numpy.mod(bf_index, bf_be_per_fpga))

	return bf_labels

    def frequency2bf_index(self, frequencies=all, fft_bins=[], unique=False):
        """returns bf indices associated with the frequencies specified"""

        bf_indices = []

        if len(fft_bins) == 0:
            fft_bins = self.frequency2fft_bin(frequencies)

        n_fpgas = len(self.get_fpgas())
        bf_be_per_fpga = len(self.get_bfs()) 
        n_bfs = n_fpgas*bf_be_per_fpga
        n_chans = self.get_param('n_chans')
        n_chans_per_bf = n_chans/n_bfs

	if max(fft_bins)>n_chans-1 or min(fft_bins) < 0:
            raise fbfException(1, 'FFT bin/s out of range', \
                               'function %s, line no %s\n' %(__name__, inspect.currentframe().f_lineno), \
                               self.syslogger)

        for fft_bin in fft_bins:
            bf_index = fft_bin/n_chans_per_bf
	    if unique == False or bf_indices.count(bf_index) == 0:
	        bf_indices.append(fft_bin/n_chans_per_bf)
        
        return bf_indices
 
    def frequency2frequency_reg_index(self, frequencies=all, fft_bins=[]):
        """Returns list of values to write into frequency register corresponding to frequency specified"""
        indices = []

        if len(fft_bins) == 0:
            fft_bins = self.frequency2fft_bin(frequencies)

        n_chans = self.get_param('n_chans')
        bf_be_per_fpga = len(self.get_bfs()) 
        n_fpgas = len(self.get_fpgas())
        divisions = n_fpgas * bf_be_per_fpga
	
        if max(fft_bins)>n_chans-1 or min(fft_bins) < 0:
            raise fbfException(1, 'FFT bin/s out of range', \
                               'function %s, line no %s\n' %(__name__, inspect.currentframe().f_lineno), \
                               self.syslogger)

        for fft_bin in fft_bins:
            indices.append(numpy.mod(fft_bin, n_chans/divisions))

        return indices

    def frequency2fft_bin(self, frequencies=all):
        """returns fft bin associated with specified frequencies""" 
        fft_bins = []
    
        n_chans = self.get_param('n_chans')
 
        if frequencies == None: 
            fft_bins = []
        elif frequencies == all:
            fft_bins = range(n_chans)
        else:
            bandwidth = (self.get_param('adc_clk')/2)
            start_freq = 0
            channel_width = bandwidth/n_chans
            for frequency in frequencies:
                frequency_normalised = numpy.mod((frequency-start_freq)+channel_width/2, bandwidth)
                fft_bins.append(numpy.int(frequency_normalised/channel_width)) #conversion to int with truncation
        
        return fft_bins
    
    def get_bf_bandwidth(self):
	"""Returns the bandwidth for one bf engine"""
        
	bandwidth = (self.get_param('adc_clk')/2)
        bf_be_per_fpga = len(self.get_bfs()) 
        n_fpgas = len(self.get_fpgas())
   
	bf_bandwidth = float(bandwidth)/(bf_be_per_fpga*n_fpgas)
	return bf_bandwidth 

    def get_bf_fft_bins(self):
	"""Returns the number of fft bins for one bf engine"""
        
	n_chans = self.get_param('n_chans')
        bf_be_per_fpga = len(self.get_bfs()) 
        n_fpgas = len(self.get_fpgas())

	bf_fft_bins = n_chans/(bf_be_per_fpga*n_fpgas)
	return bf_fft_bins	

    def get_fft_bin_bandwidth(self):
	"""get bandwidth of single fft bin"""
	n_chans = self.get_param('n_chans')
        bandwidth = self.get_param('adc_clk')/2

	fft_bin_bandwidth = bandwidth/n_chans
	return fft_bin_bandwidth

    def fft_bin2frequency(self, fft_bins=all):
        """returns a list of centre frequencies associated with the fft bins supplied"""
	frequencies = []
	n_chans = self.get_param('n_chans')

	if fft_bins == all:
	    fft_bins = range(n_chans)

	if type(fft_bins) == int:
	    fft_bins = [fft_bins]

	if max(fft_bins) > n_chans or min(fft_bins) < 0:
            raise fbfException(1, 'fft_bins out of range 0 -> %d' %(n_chans-1), \
                               'function %s, line no %s\n' %(__name__, inspect.currentframe().f_lineno), \
                               self.syslogger)

        bandwidth = self.get_param('adc_clk')/2

	for fft_bin in fft_bins:
	    frequencies.append((float(fft_bin)/n_chans)*bandwidth)

	return frequencies

    def frequency2fpga_bf(self, frequencies=all, fft_bins=[], unique=False):
        """returns a list of dictionaries {fpga, beamformer_index} based on frequency. unique gives only unique values"""
        locations = []
    
        if unique != True and unique != False:
            raise fbfException(1, 'unique must be True or False', \
                               'function %s, line no %s\n' %(__name__, inspect.currentframe().f_lineno), \
                               self.syslogger)

        if len(fft_bins) == 0:
            fft_bins = self.frequency2fft_bin(frequencies)

        fpgas = self.frequency2fpgas(fft_bins=fft_bins)
        bfs = self.frequency2bf_label(fft_bins=fft_bins)

        if len(fpgas) != len(bfs):
            raise fbfException(1, 'fpga and bfs associated with frequencies not the same length', \
                               'function %s, line no %s\n' %(__name__, inspect.currentframe().f_lineno), \
                               self.syslogger)
        else:
            pfpga = [] 
            pbf = []
            for index in range(len(fpgas)):
                fpga = fpgas[index]; bf = bfs[index]
                if (unique == False) or (pfpga != fpga or pbf != bf):
                    locations.append({'fpga': fpga, 'bf': bf})
                pbf = bf 
                pfpga = fpga

        return locations

    def beam_frequency2location_fpga_bf(self, beams=all, frequencies=all, fft_bins=[], unique=False):
        """returns list of dictionaries {location, fpga, beamformer index} based on beam name, and frequency"""
       
        indices = [] 

        #get beam locations 
        locations = self.beam2location(beams)

        #get fpgas and bfs
        fpgas_bfs = self.frequency2fpga_bf(frequencies, fft_bins, unique)

        for location in locations:            
            for fpga_bf in fpgas_bfs:
                fpga = fpga_bf['fpga']
                bf = fpga_bf['bf']
                indices.append({'location': location, 'fpga': fpga, 'bf': bf})

        return indices         
   
    def beam2location(self, beams=all):
        """returns location of beam with associated name or index"""

        locations = []

        beams = self.beams2beams(beams)

        for beam in beams:
            beam_location = self.get_beam_param(beam, 'location')
            locations.append(beam_location)
       
        return locations 
 
    def antenna2antenna_indices(self, antennas=all, antenna_indices=[]):

        antenna_indices = []
        n_ants = self.get_param('n_ants')

        if len(antenna_indices) == 0:
            if antennas==all:
                antenna_indices.extend(range(n_ants))
            #map antenna strings to inputs
            else:
                for ant in antennas:
                    antenna_indices.append(self.c.map_ant_to_input(ant))    
    
        return antenna_indices

    def write_int(self, device_name, data, offset=0, frequencies=all, fft_bins=[], blindwrite=False):
        """Writes data to all devices on all bfs in all fpgas associated with the frequencies specified"""
       
<<<<<<< HEAD
        #TODO work this out properly
        timeout = 1
=======
        #TODO 
        timeout = 3
>>>>>>> efaabb71

        #get all fpgas, bfs associated with frequencies specified 
        targets = self.frequency2fpga_bf(frequencies, fft_bins, unique=True)
        
        if len(data) > 1 and len(targets) != len(data): 
            raise fbfException(1, 'Many data but size (%d) does not match length of targets (%d)'%(len(data), len(targets)), \
                               'function %s, line no %s\n' %(__name__, inspect.currentframe().f_lineno), \
                               self.syslogger)
        bf_register_prefix = self.get_param('bf_register_prefix')
        
        #if optimisations are enabled and (same data, and multiple targets) write to all targets with the same register name
        if self.optimisations and (len(data) == 1 and len(targets) > 1):
            if self.config.simulate == True: print 'optimisations on, single data item, writing in parallel'
            
            datum = data[0]
            n_bfs = len(self.get_bfs())

            #run through all bfs
            for bf_index in range(n_bfs):
                fpgas = []

                #generate register name
                name = '%s%s_%s' %(bf_register_prefix, bf_index, device_name)
<<<<<<< HEAD
=======

		datum = struct.pack(">I", data[0])
>>>>>>> efaabb71

                #find all fpgas to be written to for this bf
                for target in targets:
                    if target['bf'] == bf_index:
<<<<<<< HEAD
                        #pretend to write if no FPGA
=======
>>>>>>> efaabb71
                        fpgas.append(target['fpga'])
                
                if len(fpgas) != 0:
                    if self.config.simulate == True: print 'dummy executing non-blocking request for write to %s on %d fpgas' %(name, len(fpgas))
                    else:
<<<<<<< HEAD
                        nottimedout, rv = self.c.non_blocking_request(fpgas = fpgas, \
                                                                      timeout = timeout, \
                                                                      request = 'write_int', \
                                                                      request_args = [name, datum, blindwrite,offset])
=======
			
                        nottimedout, rv = corr.corr_functions.non_blocking_request(fpgas = fpgas, \
                                                                       		   timeout = timeout, \
                                                                                   request = 'write', \
                                                                                   request_args = [name, offset, datum]) 
		#	except:
	#		    raise fbfException(1, 'Error asynchronously writing 0x%.8x to %s on %d fpgas offset %i' %(data[0], name, len(fpgas), offset), \
	#		                       'function %s, line no %s\n' %(__name__, inspect.currentframe().f_lineno), \
	#				       self.syslogger)
		
>>>>>>> efaabb71
                        if nottimedout == False:
			    raise fbfException(1, 'Timeout asynchronously writing 0x%.8x to %s on %d fpgas offset %i' %(data[0], name, len(fpgas), offset), \
			                       'function %s, line no %s\n' %(__name__, inspect.currentframe().f_lineno), \
					       self.syslogger)
                        for k, v in rv.items():
                            if v['reply'] != 'ok': 
				raise fbfException(1, 'Did not get ok writing 0x%.8x to %s on %d fpgas offset %i' %(data[0], name, len(fpgas), offset), \
						   'function %s, line no %s\n' %(__name__, inspect.currentframe().f_lineno), \
						   self.syslogger)
                                        
        #optimisations off, or (for many data, or a single target) we need many separate writes
        else:
            if len(data) == 1 and len(targets) > 1:
                if self.config.simulate == True: print 'optimisations off, single data item, writing in parallel'
                datum = data[0]
            if self.config.simulate == True: print 'optimisations off or multiple items or single target'
            for target_index,target in enumerate(targets):
                name = '%s%s_%s' %(bf_register_prefix, target['bf'], device_name)
		datum = struct.pack(">I", data[target_index])
     
                #pretend to write if no FPGA
                if self.config.simulate == True:
                    print 'dummy write of 0x%.8x to %s:%s offset %i'%(datum, target['fpga'], name, offset)
                else:
                    try:
			if blindwrite:
                            target['fpga'].blindwrite(device_name=name, data=datum, offset=offset)
			else:
                            target['fpga'].write(device_name=name, data=datum, offset=offset)
                    except:
                        raise fbfException(1, 'Error writing 0x%.8x to %s:%s offset %i' %(data[target_index], target['fpga'], name, offset), \
                                           'function %s, line no %s\n' %(__name__, inspect.currentframe().f_lineno), \
                                           self.syslogger)
    
    def read_int(self, device_name, offset=0, frequencies=all, fft_bins=[]):
        """Reads data from all devices on all bfs in all fpgas associated with the frequencies specified"""
        values = []
        
        #get all unique fpgas, bfs associated with the specified frequencies 
        targets = self.frequency2fpga_bf(frequencies, fft_bins, unique=True)
        
        for target_index,target in enumerate(targets):
            name = '%s%s_%s' %(self.get_param('bf_register_prefix'), target['bf'], device_name)
 
            #pretend to read if no FPGA
            if self.config.simulate == True:
                print 'dummy read from %s:%s offset %i'%(target['fpga'], name, offset)
            else:
                try:
                    values.append(target['fpga'].read_int(device_name=name))
                except:
                    raise fbfException(1, 'Error reading from %s:%s offset %i'%(target['fpga'], name, offset), \
                                       'function %s, line no %s\n' %(__name__, inspect.currentframe().f_lineno), \
                                       self.syslogger)

	return values

    def bf_control_lookup(self, destination, write=True, read=True):
        control = 0
        if destination == 'duplicate':
            id = 0
        elif destination == 'calibrate':
            id = 1
        elif destination == 'steer':
            id = 2
        elif destination == 'combine':
            id = 3
        elif destination == 'visibility':
            id = 4
        elif destination == 'accumulate':
            id = 5
        elif destination == 'requantise':
            id = 6
        elif destination == 'filter':
            id = 7
        else:
            raise fbfException(1, 'Invalid destination: %s'%destination, \
                               'function %s, line no %s\n' %(__name__, inspect.currentframe().f_lineno), \
                               self.syslogger)

        if write == True:
            control = control | (0x00000001 << id)
        if read == True:
            control = control | (id << 16) 
        return control

    def bf_read_int(self, beam, destination, offset=0, antennas=None, frequencies=None, fft_bins=[], blindwrite=True):
        """read from destination in the bf block for a particular beam"""

        values = []
        if destination == 'calibrate':
            if antennas == None:
                raise fbfException(1, 'Need to specify an antenna when reading from calibrate block', \
                                   'function %s, line no %s\n' %(__name__, inspect.currentframe().f_lineno), \
                                   self.syslogger)
            if frequencies==None and len(fft_bins)==0:
                raise fbfException(1, 'Need to specify a frequency or fft bin when reading from calibrate block', \
                                   'function %s, line no %s\n' %(__name__, inspect.currentframe().f_lineno), \
                                   self.syslogger)
        elif destination == 'filter':
            if antennas != None:
                raise fbfException(1, 'Can''t specify antenna when reading from filter block', \
                                   'function %s, line no %s\n' %(__name__, inspect.currentframe().f_lineno), \
                                   self.syslogger)
        else:
            raise fbfException(1, 'Invalid destination: %s'%destination, \
                               'function %s, line no %s\n' %(__name__, inspect.currentframe().f_lineno), \
                               self.syslogger)

        if len(fft_bins) == 0:
            fft_bins = self.frequency2fft_bin(frequencies)

        location = self.beam2location(beams=beam)
        
        if len(location) == 0:
            raise fbfException(1, 'You must specify a valid beam to write to', \
                               'function %s, line no %s\n' %(__name__, inspect.currentframe().f_lineno), \
                               self.syslogger)

        if len(location) > 1:
            raise fbfException(1, 'You can only read from one beam at a time', \
                               'function %s, line no %s\n' %(__name__, inspect.currentframe().f_lineno), \
                               self.syslogger)

        #look up control value required to read 
        control = self.bf_control_lookup(destination, write=False, read=True)
#        print 'bf_read_int: disabling writes, setting up reads' 
        self.write_int('control', [control], offset=0, fft_bins=fft_bins, blindwrite=blindwrite)
       
        #expand, check and convert to input indices
        antennas = self.ants2ants(antennas)
        antenna_indices = self.antenna2antenna_indices(antennas=antennas)

#        print 'bf_read_int: setting up location' 
        #set up target stream (location of beam in set )
        self.write_int('stream', [location[0]], offset=0, fft_bins=fft_bins, blindwrite=blindwrite)

        #go through antennas (normally just one but may be all or none)
        for antenna_index in antenna_indices:

#            print 'bf_read_int: setting up antenna' 
            #set up antenna register
            self.write_int('antenna', [antenna_index], 0, fft_bins=fft_bins, blindwrite=blindwrite)

            #cycle through frequencies (cannot have frequencies without antenna component) 
            for index, fft_bin in enumerate(fft_bins):

#                print 'bf_read_int: setting up frequency' 
                #set up frequency register
                self.write_int('frequency', [self.frequency2frequency_reg_index(fft_bins=[fft_bin])][0], 0, fft_bins=[fft_bin], blindwrite=blindwrite)

                values.extend(self.read_int('value_out', offset=0, fft_bins=[fft_bin]))
 
            #if no frequency component, read 
            if len(fft_bins) == 0:
                #read
#                print 'bf_read_int: reading for no frequencies' 
                values = self.read_int('value_out', offset=0, fft_bins=fft_bins)      

        if len(antenna_indices) == 0:
            #read
#            print 'bf_read_int: reading for no antennas' 
            values = self.read_int('value_out', offset=0, fft_bins=fft_bins)     

	return values 

    def bf_write_int(self, destination, data, offset=0, beams=all, antennas=None, frequencies=None, fft_bins=[], blindwrite=True):
        """write to various destinations in the bf block for a particular beam"""

        if destination == 'calibrate':
            if antennas == None:
                raise fbfException(1, 'Need to specify an antenna when writing to calibrate block', \
                                   'function %s, line no %s\n' %(__name__, inspect.currentframe().f_lineno), \
                                   self.syslogger)
            if frequencies == None and len(fft_bins) == 0:
                raise fbfException(1, 'Need to specify a frequency or fft bin when writing to calibrate block', \
                                   'function %s, line no %s\n' %(__name__, inspect.currentframe().f_lineno), \
                                   self.syslogger)
        elif destination == 'filter':
            if antennas != None:
                raise fbfException(1, 'Can''t specify antenna for filter block', \
                                   'function %s, line no %s\n' %(__name__, inspect.currentframe().f_lineno), \
                                   self.syslogger)
        else:
            raise fbfException(1, 'Invalid destination: %s'%destination, \
                               'function %s, line no %s\n' %(__name__, inspect.currentframe().f_lineno), \
                               self.syslogger)

        #convert frequencies to list of fft_bins
        if len(fft_bins) == 0:
            fft_bins = self.frequency2fft_bin(frequencies)
        
        #assuming people don't write to the same frequency twice 
        if len(fft_bins) == self.get_param('n_chans'): all_freqs = True
        else: all_freqs = False

        #trying to write multiple data but don't have enough frequencies
        if len(data) > 1 and len(fft_bins) != len(data):
            raise fbfException(1, 'data and frequency vector lengths incompatible', \
                               'function %s, line no %s\n' %(__name__, inspect.currentframe().f_lineno), \
                               self.syslogger)

        locations = self.beam2location(beams=beams)

        if len(locations) == 0:
            raise fbfException(1, 'You must specify a valid beam to write to', \
                               'function %s, line no %s\n' %(__name__, inspect.currentframe().f_lineno), \
                               self.syslogger)

        #disable writes
#        print 'bf_write_int: disabling everything' 
        self.write_int('control', [0x0], 0, fft_bins=fft_bins, blindwrite=blindwrite)
        
        if len(data) == 1:

            if self.config.simulate:
                print 'bf_write_int: setting up data for single data item' 
            #set up the value to be written
            self.write_int('value_in', data, offset, fft_bins=fft_bins, blindwrite=blindwrite)

        #look up control value required to write when triggering write
        control = self.bf_control_lookup(destination, write=True, read=True)
      
        #expand, check and convert to input indices 
        antennas = self.ants2ants(antennas) 
        antenna_indices = self.antenna2antenna_indices(antennas=antennas)

        #cycle through beams to be written to
        for location in locations:
           
            if self.config.simulate:
               print 'bf_write_int: setting up location' 
            #set up target stream (location of beam in set )
            self.write_int('stream', [location], 0, fft_bins=fft_bins, blindwrite=blindwrite)

            #go through antennas (normally just one but may be all or None)
            for antenna_index in antenna_indices:
                
                #if no frequency component (i.e all frequencies for this antenna)
                if self.config.simulate:
                    print 'bf_write_int: setting up antenna' 
                #set up antenna register
                self.write_int('antenna', [antenna_index], 0, fft_bins=fft_bins, blindwrite=blindwrite)
              
                #if we are writing to all fft bins
                if all_freqs:
                    if self.config.simulate:
                        print 'bf_write_int: writing to' 

                    bf_fft_bins = self.get_bf_fft_bins()
                    n_bfs = len(self.get_bfs()) * len(self.get_fpgas())
                    bins = range(0, n_bfs*bf_fft_bins, bf_fft_bins)

                    #list of previous bf values, guaranteed to not be the same for first item
                    pvals = [data[0]+1]*n_bfs

                    #cycle through all register indices
                    for reg_index in range(bf_fft_bins):
                        if self.config.simulate:
                            print 'bf_write_int: writing to frequencies that are a multiple of %d from offset %d'%(bf_fft_bins, reg_index)
                        
                        #write to all frequency registers
                        self.write_int('frequency', [reg_index], 0, fft_bins=bins, blindwrite=blindwrite)
                        #TODO maybe look for the same value and do asynchronous write?

                        for bf in range(n_bfs):
                            fft_bin = bf*bf_fft_bins+reg_index
                            value = data[fft_bin]
                            #if this is a new value for this bf, or first time
                            if pvals[bf] != value:
                                #now write value
                                self.write_int('value_in', [value], 0, fft_bins=[fft_bin], blindwrite=blindwrite)
                                pvals[bf] = value 
                            else:                      
                                if self.config.simulate:
                                    print 'bf_write_int: skipping writing to bf %d'%(bf)
 
                        #trigger the write on first item (will happen automatically after that)
                        if reg_index == 0:
                            if self.config.simulate:
                                print 'bf_write_int: setting up control for first item' 
                            self.write_int('control', [control], 0, fft_bins=bins, blindwrite=blindwrite)      

                #otherwise we must go through one at a time
                else:
                    #cycle through frequencies
                    for index, fft_bin in enumerate(fft_bins):
                   
                        if self.config.simulate:
                            print 'bf_write_int: setting up frequency' 
                        #set up frequency register on bf associated with fft_bin being processed
                        self.write_int('frequency', [self.frequency2frequency_reg_index(fft_bins=[fft_bin])][0], 0, fft_bins=[fft_bin], blindwrite=blindwrite)
                      
                        #we have a vector of data 
                        if len(data) > 1:
                            #set up the value to be written
                            if self.config.simulate:
                                print 'bf_write_int: setting up one of multiple data values' 
                            value_in = data[index]
                            #write if (we are writing all values and have just moved to next bf) or (value differs from previous)
                            self.write_int('value_in', [value_in], 0, fft_bins=[fft_bin], blindwrite=blindwrite)

                        #trigger the write 
                            #set up the value to be written

                        if self.config.simulate:
    		    	    print 'bf_write_int: triggering antenna, frequencies' 
                        self.write_int('control', [control], 0, fft_bins=[fft_bin], blindwrite=blindwrite)      

                #if no frequency component, trigger
                if len(fft_bins) == 0:
                    #trigger the write
                    if self.config.simulate:
                        print 'bf_write_int: triggering for no antenna but no frequencies' 
                    self.write_int('control', [control], 0, fft_bins=fft_bins, blindwrite=blindwrite)      
            
            #if no antenna component, trigger write
            if len(antenna_indices) == 0:
                #trigger the write
                if self.config.simulate:
                    print 'bf_write_int: triggering for no antennas (and no frequencies)' 
                self.write_int('control', [control], 0, fft_bins=fft_bins, blindwrite=blindwrite)      

    def cf_bw2fft_bins(self, centre_frequency, bandwidth):
        """returns fft bins associated with provided centre_frequency and bandwidth"""
        bins = []

        adc_clk = self.get_param('adc_clk')
        n_chans = self.get_param('n_chans')

        #TODO spectral line mode systems??
        if (centre_frequency-bandwidth/2) < 0 or (centre_frequency+bandwidth/2) > adc_clk/2:
            raise fbfException(1, 'Band specified out of range of our system', \
                               'function %s, line no %s\n' %(__name__, inspect.currentframe().f_lineno), \
                               self.syslogger)

        #full band required
        if bandwidth == adc_clk/2:
            bins = range(n_chans) 
        else:    
            #get fft bin for edge frequencies
            edge_bins = self.frequency2fft_bin(frequencies=[centre_frequency-bandwidth/2, centre_frequency+bandwidth/2])
            bins = range(edge_bins[0], edge_bins[1]+1)

        return bins

    def get_enabled_fft_bins(self, beam):
        """Returns fft bins representing band that is enabled for beam"""
        bins = []        

        cf = self.get_beam_param(beam, 'centre_frequency')  
        bw = self.get_beam_param(beam, 'bandwidth')  
    
        bins = self.cf_bw2fft_bins(cf, bw)
        return bins

    def get_disabled_fft_bins(self,beam):
        """Returns fft bins representing band that is disabled for beam"""
        
        all_bins = self.frequency2fft_bin(frequencies=all)
        enabled_bins = self.get_enabled_fft_bins(beam)
        for fft_bin in enabled_bins:
            all_bins.remove(fft_bin)
        return all_bins	
        
#-----------------------------------
#  Interface for standard operation
#-----------------------------------

    def initialise(self, set_cal = True, config_output = True, send_spead = True):
        """Initialises the system and checks for errors."""
        
	#disable all beams that are transmitting
        beams = self.beams2beams(all)
        for beam in beams:
            if self.tx_status_get(beam): 
                self.tx_stop(beam)
                self.syslogger.info('Stopped beamformer %s' %beam)

        #data and timestamp item ids	
        self.spead_config_basics()
        
        #configure spead_meta data transmitter and spead data destination, 
        #don't issue related spead meta-data as will do in spead_issue_all 
        if config_output: 
            self.config_udp_output(all, issue_spead=False)
            self.config_meta_output(all, issue_spead=False)
        else: self.syslogger.info('Skipped output configuration of beamformer.')

        if set_cal: self.cal_set_all(all)
        else: self.syslogger.info('Skipped calibration config of beamformer.')

        if send_spead: self.spead_issue_all(all)
        else: self.syslogger.info('Skipped issue of spead meta data.')

        self.syslogger.info("Beamformer initialisation complete.")
    
    def tx_start(self, beams=all):
        """Start outputting SPEAD products. Only works for systems with 10GbE output atm.""" 
        if self.get_param('out_type') == '10gbe':

            #NOTE that the order of the following operations is significant
            #output from bfs will be enabled if any component frequencies are required

            #convert to actual beam names
            beams = self.beams2beams(beams)
            beam_indices = self.beam2index(beams)
            
            for index,beam in enumerate(beams):

                beam_index = beam_indices[index]

                #get frequency_indices associated with disabled parts of beam
                disabled_fft_bins = self.get_disabled_fft_bins(beam)
               
                if len(disabled_fft_bins) > 0: 
                    if self.config.simulate == True:
                        print 'disabling excluded bfs'

                    #disable bfs not required via the filter block in the beamformer
                    self.bf_write_int(destination='filter', data=[0x0], offset=0x0, beams=beam, fft_bins=disabled_fft_bins)  
                    
                    if self.config.simulate == True:
                        print 'configuring excluded bfs'

                    #configure disabled beamformers to output to HEAP 0 HEAP size of 0, offset 0
                    bf_config = ((0 << 16) & 0xffff0000 | (0 << 8) & 0x0000ff00 | 0 & 0x000000ff) 
                    self.write_int('cfg%i'%beam_index, [bf_config], 0, fft_bins=disabled_fft_bins)
                
                #get frequency_indices associated with enabled parts of beams
                enabled_fft_bins = self.get_enabled_fft_bins(beam)
        
                #generate vector of values that will match the number of bfs in the list
                fpga_bf_e = self.frequency2fpga_bf(fft_bins=enabled_fft_bins, unique=True)
                bf_config = []
                for offset in range(len(fpga_bf_e)):
                    bf_config.append(((beam_index+1) << 16) & 0xffff0000 | (len(fpga_bf_e) << 8) & 0x0000ff00 | offset & 0x000000ff)
                
                if self.config.simulate == True:
                    print 'configuring included bfs'
                self.write_int('cfg%i'%beam_index, bf_config, 0, fft_bins=enabled_fft_bins)

                if self.config.simulate == True:
                    print 'enabling included bfs'
                #lastly enable those parts
                self.bf_write_int(destination='filter', data=[0x1], offset=0x0, beams=beam, fft_bins = enabled_fft_bins)  
                self.syslogger.info('Output for %s started' %(beam))
        else:
            raise fbfException(1, 'Sorry, your output type is not supported. Could not enable output.', \
                               'function %s, line no %s\n' %(__name__, inspect.currentframe().f_lineno), \
                               self.syslogger)

    def tx_stop(self, beams=all, spead_stop=True):
        """Stops outputting SPEAD data over 10GbE links for specified beams. Sends SPEAD packets indicating end of stream if required"""
        beams = self.beams2beams(beams)

        if self.get_parma('out_type') == '10gbe':

            for beam in beams:

                #disable all bf outputs
                self.bf_write_int(destination='filter', data=[0x0], offset=0x0, beams=beams)  

                self.syslogger.info("Beamformer output paused for beam %s" %beam)
                if spead_stop:
                    if self.config.simulate == True: print 'tx_stop: dummy ending SPEAD stream for beam %s' %beam
                    else:
                        spead_tx = get_spead_tx(beam)
                        spead_tx.end()
                        self.syslogger.info("Sent SPEAD end-of-stream notification for beam %s" %beam)
                else:
                    self.syslogger.info("Did not send SPEAD end-of-stream notification for beam %s" %beam)
        else:
            raise fbfException(1, 'Sorry, your output type is not supported. Cannot disable output for beam %s.'%beam, \
                               'function %s, line no %s\n' %(__name__, inspect.currentframe().f_lineno), \
                               self.syslogger)

    def tx_status_get(self, beam):
        """Returns boolean true/false if the beamformer is currently outputting data. Currently only works on systems with 10GbE output."""

        #if simulating, no beam is enabled
        if self.config.simulate: return False

	if self.get_param('out_type')!='10gbe': 
            raise fbfException(1, 'This function only works for systems with 10GbE output!', \
                               'function %s, line no %s\n' %(__name__, inspect.currentframe().f_lineno), \
                               self.syslogger)

	rv=True

        #check 10Ge cores are not in reset
        stat=self.c.xeng_ctrl_get_all()
        for xn in stat:
            if xn['gbe_out_rst']!=False: rv=False
        
        self.syslogger.info('10Ge output is currently %s'%('enabled' if rv else 'disabled'))

        #read output status of beams
	mask = self.bf_read_int(beam=beam, destination='filter')
	
	#look to see if any portion in enabled
 	if mask.count(1) != 0: rv = rv
	else: rv = False

        return rv

    def config_meta_output(self, beams=all, dest_ip_str=None, dest_port=None, issue_spead=True):
        """Configures the destination IP and port for SPEAD meta-data outputs. dest_port and dest_ip are optional parameters to override the config file defaults."""
        beams = self.beams2beams(beams)

        for beam in beams:
            if dest_ip_str==None: dest_ip_str=self.get_beam_param(beam, 'rx_meta_ip_str')
            else:
                self.set_beam_param(beam, 'rx_meta_ip_str', dest_ip_str)
                self.set_beam_param(beam, 'rx_meta_ip', struct.unpack('>L',socket.inet_aton(dest_ip_str))[0])

            if dest_port==None: dest_port=self.get_beam_param(beam, 'rx_meta_port')
            else: self.set_beam_param(beam, 'rx_meta_port', dest_port)
           
            self.spead_tx['bf_spead_tx_beam%i'%self.beam2index(beam)[0]] = spead.Transmitter(spead.TransportUDPtx(dest_ip_str, dest_port))
            self.syslogger.info("Destination for SPEAD meta data transmitter for beam %s changed. New destination IP = %s, port = %d" %(beam, dest_ip_str, dest_port))
            
            #reissue all SPEAD meta-data to new receiver
            if meta_data_issue: self.spead_issue_all(beam)

    def config_udp_output(self, beams=all, dest_ip_str=None, dest_port=None, issue_spead=True):
        """Configures the destination IP and port for B engine data outputs. dest_port and dest_ip are optional parameters to override the config file defaults."""
        beams = self.beams2beams(beams)

        for beam in beams:

            if dest_ip_str==None: dest_ip_str=self.get_beam_param(beam, 'rx_udp_ip_str')
            else:
                self.set_beam_param(beam, 'rx_udp_ip_str', dest_ip_str)
                self.set_beam_param(beam, 'rx_udp_ip', struct.unpack('>L',socket.inet_aton(dest_ip_str))[0])

            if dest_port==None: dest_port=self.get_beam_param(beam, 'rx_udp_port')
            else: self.set_beam_param(beam, 'rx_udp_port', dest_port)

            beam_offset = self.get_beam_param(beam, 'location')

            dest_ip = struct.unpack('>L',socket.inet_aton(dest_ip_str))[0]

            #restart if currently transmitting
            restart = self.tx_status_get(beam)

            if restart: self.tx_stop(beam)
    
            self.write_int('dest', data=[dest_ip], offset=(beam_offset*2))                     
            self.write_int('dest', data=[dest_port], offset=(beam_offset*2+1))                     
            #each beam output from each beamformer group can be configured differently
            self.syslogger.info("Beam %s configured to output to %s:%i." %(beam, dest_ip_str, dest_port))
           
            if issue_spead: self.spead_destination_meta_issue(beam)
            if restart: self.tx_start(beam)

    def set_passband(self, beams=all, centre_frequency=None, bandwidth=None, spead_issue=True):
        """sets the centre frequency and/or bandwidth for the specified beams"""
        
        beams = self.beams2beams(beams)
        
	max_bandwidth = self.get_param('adc_clk')/2

        for beam in beams:

	    #parameter checking
	    if centre_frequency == None:
	        cf = self.get_beam_param(beam, 'centre_frequency')
	    else:
		cf = centre_frequency

	    if bandwidth == None:
		b = self.get_beam_param(beam, 'bandwidth')
	    else:
		b = bandwidth

	    if ((cf-b/2) < 0) or ((cf+b/2) > max_bandwidth):
                raise fbfException(1, 'Passband settings specified for beam %s out of range 0->%iMHz'%(beam, max_bandwidth/1000000), \
                                   'function %s, line no %s\n' %(__name__, inspect.currentframe().f_lineno), \
                                   self.syslogger)

            if centre_frequency != None:
                self.set_beam_param(beam, 'centre_frequency', centre_frequency)
                self.syslogger.info('Centre frequency for beam %s set to %i Hz'%(beam, centre_frequency))

            if bandwidth != None:
                self.set_beam_param(beam, 'bandwidth', bandwidth)
                self.syslogger.info('Bandwidth for beam %s set to %i Hz'%(beam, bandwidth))
        
            if centre_frequency != None or bandwidth != None:
                #restart if currently transmitting
		if self.tx_status_get(beam):
                    self.syslogger.info('Restarting beam %s with new passband parameters'%beam)
		    self.tx_stop(beam)
                    #issue related spead meta data
                    if spead_issue: self.spead_passband_meta_issue(beam)
		    self.tx_start(beam)
    
    def get_passband(self, beam):
        """gets the centre frequency and bandwidth for the specified beam"""
    
        fft_bins = self.get_enabled_fft_bins(beam)
        bfs = self.frequency2bf_index(fft_bins=fft_bins, unique=True)
	bf_bandwidth = self.get_bf_bandwidth()
	fft_bin_bandwidth = self.get_fft_bin_bandwidth()

	#calculate start frequency accounting for frequency specified in centre of bin
	start_frequency = min(bfs)*bf_bandwidth-fft_bin_bandwidth/2
	centre_frequency = start_frequency+bf_bandwidth*(float(len(bfs))/2)

	beam_bandwidth = len(bfs) * bf_bandwidth
	
        return centre_frequency, beam_bandwidth
    
    def get_n_chans(self, beam):
        """gets the number of active channels for the specified beam"""       
 
	fft_bin_bandwidth = self.get_fft_bin_bandwidth()
        cf,bw = self.get_passband(beam)

        n_chans = bw/fft_bin_bandwidth

        return n_chans
        
#   CALIBRATION 

    def cal_set_all(self, beams, init_poly = [], init_coeffs = [], spead_issue=True):
        """Initialise all antennas for all specified beams' calibration factors to given polynomial. If no polynomial or coefficients are given, use defaults from config file."""

        beams = self.beams2beams(beams)

        #get all antenna input strings
        ant_strs = self.ants2ants(all)

        #go through all beams specified
        for beam in beams:

            #go through all antennas for beams
            for ant_str in ant_strs:
                self.cal_spectrum_set(beam=beam, ant_str=ant_str, init_coeffs=init_coeffs, init_poly=init_poly, spead_issue=False)
       
            #issue spead packet only once all antennas are done 
            if spead_issue:
                self.spead_eq_meta_issue(beam, from_fpga=False)
                
    def cal_default_get(self, beam, ant_str):
        "Fetches the default calibration configuration from the config file and returns a list of the coefficients for a given beam and antenna." 

        n_coeffs = self.get_param('n_chans')
        input_n  = self.c.map_ant_to_input(ant_str)

        bf_cal_default = self.get_param('bf_cal_default')
        if bf_cal_default == 'coeffs':
            calibration = self.get_beam_param(beam, 'cal_coeffs_input%i'%input_n)

        elif bf_cal_default == 'poly':
            poly = self.get_beam_param(beam, 'cal_poly_input%i' %input_n)
            calibration = numpy.polyval(poly, range(n_coeffs))
            if self.get_param('bf_cal_type') == 'complex':
                calibration = [cal+0*1j for cal in calibration]
        else: 
            raise fbfException(1, 'Your default beamformer calibration type, %s, is not understood.'%bf_cal_default, \
                               'function %s, line no %s\n' %(__name__, inspect.currentframe().f_lineno), \
                               self.syslogger)

        if len(calibration) != n_coeffs:
            raise fbfException(1, 'Something\'s wrong. I have %i calibration coefficients when I should have %i.'%(len(calibration), n_coeffs), \
                               'function %s, line no %s\n' %(__name__, inspect.currentframe().f_lineno), \
                               self.syslogger)
        return calibration

    def cal_spectrum_get(self, beam, ant_str, from_fpga=True):
        """Retrieves the calibration settings currently programmed in all bengines for the given beam and antenna. Returns an array of length n_chans."""

	values = []
	if from_fpga:
	    data = self.bf_read_int(beam=beam, destination='calibrate', offset=0, antennas=[ant_str], frequencies=all) 
	    n_bits = self.get_param('bf_cal_n_bits') 
	    bin_pt = self.get_param('bf_cal_bin_pt')
	    for datum in data:

                val_real = (numpy.int32(datum & 0xFFFF0000)) >> 16
		val_imag = (numpy.int32(datum & 0x0000FFFF))
			       
		datum_real = numpy.float(val_real)/(2**bin_pt)
		datum_imag = numpy.float(val_imag)/(2**bin_pt)

		#pack real and imaginary values into 32 bit value
		values.append(complex(datum_real, datum_imag))
       	else:
		values = self.cal_default_get(beam, ant_str)
 
	return values

    def cal_data_set(self, beam, ant_strs, frequencies, data):
        """Set a given beam and antenna calibration setting to given value"""
        values = []

        #convert frequencies to fft indices
        fft_bins = self.frequency2fft_bin(frequencies=frequencies)

        #data length must be 1 or data vector must be same length as frequency vector
        if len(data) != 1 and (len(fft_bins) != len(data)):
            raise fbfException(1, 'Data vector length (%i) and frequency vector length (%i) incompatible'%(len(fft_bins), len(data)), \
                               'function %s, line no %s\n' %(__name__, inspect.currentframe().f_lineno), \
                               self.syslogger)
	
	n_bits = self.get_param('bf_cal_n_bits') 
	bin_pt = self.get_param('bf_cal_bin_pt')
	whole_bits = n_bits-bin_pt
	top = 2**(whole_bits-1)-1
	bottom = -2**(whole_bits-1)

        if (max(numpy.real(data)) > top or min(numpy.real(data)) < bottom):
            raise fbfException(1, 'real calibration values out of range', \
                               'function %s, line no %s\n' %(__name__, inspect.currentframe().f_lineno), \
                               self.syslogger)
        if (max(numpy.imag(data)) > top or min(numpy.imag(data)) < bottom):
            raise fbfException(1, 'imaginary calibration values out of range', \
                               'function %s, line no %s\n' %(__name__, inspect.currentframe().f_lineno), \
                               self.syslogger)

        #convert data
        for datum in data:

            datum_real = numpy.real(datum)
            datum_imag = numpy.imag(datum)        

	    #shift up for binary point
	    val_real = numpy.int32(datum_real * (2**bin_pt))
	    val_imag = numpy.int32(datum_imag * (2**bin_pt))		

            #pack real and imaginary values into 32 bit value
            values.append((val_real << 16) | (val_imag & 0x0000FFFF))

        #write final vector to calibrate block
        self.bf_write_int('calibrate', values, offset=0, beams=[beam], antennas=ant_strs, fft_bins=fft_bins)
    
    def cal_spectrum_set(self, beam, ant_str, init_coeffs = [], init_poly = [], spead_issue = True):
        """Set given beam and antenna calibration settings to given co-efficients."""

        n_coeffs = self.get_param('n_chans') 
        
        if init_coeffs == [] and init_poly == []: coeffs = self.cal_default_get(beam=beam, ant_str=ant_str)
        elif len(init_coeffs) == n_coeffs: coeffs = init_coeffs
        elif len(init_coeffs) > 0: 
            raise fbfException(1, 'You specified %i coefficients, but there are %i cal coefficients required for this design.'%(len(init_coeffs),n_coeffs), \
                               'function %s, line no %s\n' %(__name__, inspect.currentframe().f_lineno), \
                               self.syslogger)
        else: coeffs = numpy.polyval(init_poly, range(n_coeffs))
        
        bf_cal_type = self.get_param('bf_cal_type')
        if bf_cal_type == 'scalar': coeffs = numpy.real(coeffs) 
        elif bf_cal_type == 'complex': coeffs = numpy.array(coeffs, dtype = numpy.complex128)
        else:
            raise fbfException(1, 'Sorry, your beamformer calibration type is not supported. Expecting scalar or complex.', \
                               'function %s, line no %s\n' %(__name__, inspect.currentframe().f_lineno), \
                               self.syslogger)

        self.cal_data_set(beam=beam, ant_strs=[ant_str], frequencies=all, data=coeffs)

        if spead_issue: self.spead_eq_meta_issue(beam)

	#-----------
	#   SPEAD
	#-----------

    def spead_config_basics(self):
        '''Sets up spead item and data values in gateware'''
        
        #set up data and timestamp ids
        if self.config.simulate == True:
            print 'spead_config_basics: dummy write to beng_data_id on all x engines'
            print 'spead_config_basics: dummy write to beng_time_id on all x engines'
        else:
                #TODO data id should increment for beams
            self.c.xwrite_int_all('beng_data_id', (0x000000 | 0xB000)) #data id
            self.c.xwrite_int_all('beng_time_id', (0x800000 | 5632) ) #same timestamp id as for correlator
    
    def spead_config_output(self, beams=all):
        '''Sets up FPGA configuration registers controlling SPEAD output for beams specified'''
        
        beams = self.beams2beams(beams)
        beam_indices = self.beam2index(beams) 
        bf_prefix = self.get_param('bf_register_prefix')
        n_ants = self.get_param('n_ants')
        bf_be_per_fpga = self.get_param('bf_be_per_fpga')        

        #go through all beams
        for index, beam in enumerate(beams):
            location = self.get_beam_param(beam, 'location')        
            beam_id = beam_indices[index]

            bf_indices = range(n_ants * bf_be_per_fpga)
 
            beam_fpgas = self.get_fpgas()

            for index in range(len(bf_indices)):
                bf_index = bf_indices[index]
                fpga = beam_fpgas[int(bf_index/bf_be_per_fpga)] #truncate
                bf = bf_index%bf_be_per_fpga
                bf_config_reg = '%s%i_cfg%i'%(bf_prefix, bf, location)
                offset = index #offset in heap depends on frequency band which increases linearly through fpga and bf
                
                bf_config = (beam_id << 16) & 0xffff0000 | (len(bf_indices) << 8) & 0x0000ff00 | offset & 0x000000ff  
                if self.simulate == False:
                    fpga.write_int(bf_config_reg, bf_config, 0)
    
    def spead_initialise(self):
        """creates spead transmitters that will be used by the beams in our system"""
        
	self.spead_tx = dict()    
        #create a spead transmitter for every beam and store in config
        for beam in self.beams2beams(all):
            ip_str = self.get_beam_param(beam, 'rx_meta_ip_str')
            port = self.get_beam_param(beam, 'rx_udp_port')
            self.spead_tx['bf_spead_tx_beam%i'%self.beam2index(beam)[0]] = spead.Transmitter(spead.TransportUDPtx(ip_str, port))
            self.syslogger.info("Created spead transmitter for beam %s. Destination IP = %s, port = %d" %(beam, ip_str, port))

#TODO
#    def configure_spead_output(self, beam, )
#        """configure destination ip and port for spead metadata"""

    def get_spead_tx(self, beam):
        beam = self.beams2beams(beam)

        beam_index = self.beam2index(beam)[0]
        try:
            spead_tx = self.spead_tx['bf_spead_tx_beam%i'%beam_index]
        except:
           raise fbfException(1, 'Error locating SPEAD transmitter for beam %s' %beam, \
                               'function %s, line no %s\n' %(__name__, inspect.currentframe().f_lineno), \
                               self.syslogger)
        return spead_tx

    def send_spead_heap(self, beam, ig):
        """Sends spead item group via transmitter for beam specified"""

        beam = self.beams2beams(beam)
        spead_tx = self.get_spead_tx(beam)
        if self.config.simulate:
            print 'dummy sending spead heap'
        else:
            spead_tx.send_heap(ig.get_heap())

    def spead_labelling_issue(self, beams=all):
        """Issues the SPEAD metadata packets describing the labelling/location/connections of the system's analogue inputs."""
        beams = self.beams2beams(beams)

        spead_ig=spead.ItemGroup()

        spead_ig.add_item(name="input_labelling",id=0x100E,
            description="The physical location of each antenna connection.",
            init_val=numpy.array([(ant_str,input_n,lru,feng_input) for (ant_str,input_n,lru,feng_input) in self.c.adc_lru_mapping_get()]))
        
        for beam in beams:
            self.send_spead_heap(beam, spead_ig)
            self.syslogger.info("Issued SPEAD metadata describing baseline labelling and input mapping for beam %s" %(beam))

    def spead_static_meta_issue(self, beams=all):
        """ Issues the SPEAD metadata packets containing the payload and options descriptors and unpack sequences."""

        beams = self.beams2beams(beams)

#        spead stuff that does not care about beam
        spead_ig=spead.ItemGroup()

        spead_ig.add_item(name="adc_clk",id=0x1007,
            description="Clock rate of ADC (samples per second).",
            shape=[],fmt=spead.mkfmt(('u',64)),
            init_val=self.get_param('adc_clk'))

        spead_ig.add_item(name="n_ants",id=0x100A,
            description="The total number of dual-pol antennas in the system.",
            shape=[],fmt=spead.mkfmt(('u',spead.ADDRSIZE)),
            init_val=self.get_param('n_ants'))

        spead_ig.add_item(name="n_bengs",id=0x100F,
            description="The total number of B engines in the system.",
            shape=[],fmt=spead.mkfmt(('u',spead.ADDRSIZE)),
            init_val=self.get_param('bf_be_per_fpga')*len(self.get_fpgas()))
        
        #1015/1016 are taken (see time_metadata_issue below)
        
        spead_ig.add_item(name="xeng_acc_len",id=0x101F,
            description="Number of spectra accumulated inside X engine. Determines minimum integration time and user-configurable integration time stepsize. X-engine correlator internals.",
            shape=[],fmt=spead.mkfmt(('u',spead.ADDRSIZE)),
            init_val=self.get_param('xeng_acc_len'))

        spead_ig.add_item(name="requant_bits",id=0x1020,
            description="Number of bits after requantisation in the F engines (post FFT and any phasing stages).",
            shape=[],fmt=spead.mkfmt(('u',spead.ADDRSIZE)),
            init_val=self.get_param('feng_bits'))

        spead_ig.add_item(name="feng_pkt_len",id=0x1021,
            description="Payload size of 10GbE packet exchange between F and X engines in 64 bit words. Usually equal to the number of spectra accumulated inside X engine. F-engine correlator internals.",
            shape=[],fmt=spead.mkfmt(('u',spead.ADDRSIZE)),
            init_val=self.get_param('10gbe_pkt_len'))

        spead_ig.add_item(name="feng_udp_port",id=0x1023,
            description="Destination UDP port for B engine data exchange.",
            shape=[],fmt=spead.mkfmt(('u',spead.ADDRSIZE)),
            init_val=self.get_param('10gbe_port'))

        spead_ig.add_item(name="feng_start_ip",id=0x1025,
            description="F engine starting IP address.",
            shape=[],fmt=spead.mkfmt(('u',spead.ADDRSIZE)),
            init_val=self.get_param('10gbe_ip'))

#TODO ADD VERSION INFO!

        spead_ig.add_item(name="b_per_fpga",id=0x1047,
            description="The total number of baselines in the data product.",
            shape=[],fmt=spead.mkfmt(('u',spead.ADDRSIZE)),
            init_val=self.get_param('bf_be_per_fpga'))

        spead_ig.add_item(name="ddc_mix_freq",id=0x1043,
            description="Digital downconverter mixing freqency as a fraction of the ADC sampling frequency. eg: 0.25. Set to zero if no DDC is present.",
            shape=[],fmt=spead.mkfmt(('f',64)),
            init_val=self.get_param('ddc_mix_freq'))

        spead_ig.add_item(name="adc_bits",id=0x1045,
            description="ADC quantisation (bits).",
            shape=[],fmt=spead.mkfmt(('u',spead.ADDRSIZE)),
            init_val=self.get_param('adc_bits'))
        
        spead_ig.add_item(name="beng_out_bits_per_sample",id=0x1050,
            description="The number of bits per value in the beng output. Note that this is for a single value, not the combined complex value size.",
            shape=[],fmt=spead.mkfmt(('u',spead.ADDRSIZE)),
            init_val=self.get_param('bf_bits_out'))

        for beam in beams:
            
            self.send_spead_heap(beam, spead_ig)
            self.syslogger.info("Issued static SPEAD metadata for beam %s" %beam)
    
    def spead_destination_meta_issue(self, beams=all):
        """Issues a SPEAD packet to notify the receiver of changes to destination"""
        beams = self.beams2beams(beams)       
 
        for beam in beams:
            spead_ig=spead.ItemGroup()
           
            spead_ig.add_item(name="rx_udp_port",id=0x1022,
                description="Destination UDP port for B engine output.",
                shape=[],fmt=spead.mkfmt(('u',spead.ADDRSIZE)),
                init_val=self.get_beam_param(beam, 'rx_udp_port'))

            spead_ig.add_item(name="rx_udp_ip_str",id=0x1024,
                description="Destination IP address for B engine output UDP packets.",
                shape=[-1],fmt=spead.STR_FMT,
                init_val=self.get_beam_param(beam, 'rx_udp_ip_str'))

            self.send_spead_heap(beam, spead_ig)
            self.syslogger.info("Issued destination SPEAD metadata for beam %s" %beam)

    def spead_passband_meta_issue(self, beams=all):
        """Issues a SPEAD packet to notify the receiver of changes to passband parameters"""
        beams = self.beams2beams(beams)       
 
        for beam in beams:
            spead_ig=spead.ItemGroup()
            cf,bw = self.get_passband(beam)
 
            spead_ig.add_item(name="center_freq",id=0x1011,
                description="The center frequency of the DBE in Hz, 64-bit IEEE floating-point number.",
                shape=[],fmt=spead.mkfmt(('f',64)),
                init_val=cf)

            spead_ig.add_item(name="bandwidth",id=0x1013,
                description="The analogue bandwidth of the digitally processed signal in Hz.",
                shape=[],fmt=spead.mkfmt(('f',64)),
                init_val=bw)
            
            spead_ig.add_item(name="n_chans",id=0x1009,
                description="The total number of frequency channels present in any integration.",
                shape=[], fmt=spead.mkfmt(('u',spead.ADDRSIZE)),
                init_val=self.get_n_chans(beam))
            
            self.send_spead_heap(beam, spead_ig)
            self.syslogger.info("Issued passband SPEAD metadata for beam %s" %beam)

    def spead_time_meta_issue(self, beams=all):
        """Issues a SPEAD packet to notify the receiver that we've resync'd the system, acc len has changed etc."""
 
        beams = self.beams2beams(beams)       

        spead_ig = spead.ItemGroup()
       
        if self.config.simulate: val=0xB00B 
        else: val=self.c.acc_time_get()
        #TODO check if we need this 
        spead_ig.add_item(name="int_time",id=0x1016,
            description="Approximate (it's a float!) integration time per accumulation in seconds.",
            shape=[],fmt=spead.mkfmt(('f',64)),
            init_val = val)
        
        #sync time
        spead_ig.add_item(name='sync_time',id=0x1027,
            description="Time at which the system was last synchronised (armed and triggered by a 1PPS) in seconds since the Unix Epoch.",
            shape=[],fmt=spead.mkfmt(('u',spead.ADDRSIZE)),
            init_val=self.get_param('sync_time'))

        #scale factor for timestamp
        spead_ig.add_item(name="scale_factor_timestamp",id=0x1046,
            description="Timestamp scaling factor. Divide the SPEAD data packet timestamp by this number to get back to seconds since last sync.",
            shape=[],fmt=spead.mkfmt(('f',64)),
            init_val=self.get_param('spead_timestamp_scale_factor'))
            
        for beam in beams:
            ig = spead_ig

            self.send_spead_heap(beam, ig)
            self.syslogger.info("Issued SPEAD timing metadata for beam %s" %beam)

    def spead_eq_meta_issue(self, beams=all, from_fpga=True):
        """Issues a SPEAD heap for the RF gain, EQ settings and calibration settings."""
        
        beams = self.beams2beams(beams)

        spead_ig = spead.ItemGroup()
    
        #RF
        if self.get_param('adc_type') == 'katadc':
            for input_n,ant_str in enumerate(self.c.config._get_ant_mapping_list()):
                spead_ig.add_item(name="rf_gain_%i"%(input_n),id=0x1200+input_n,
                    description="The analogue RF gain applied at the ADC for input %i (ant %s) in dB."%(input_n,ant_str),
                    shape=[],fmt=spead.mkfmt(('f',64)),
                    init_val=self.get_param('rf_gain_%i'%(input_n)))

        #equaliser settings
        for in_n,ant_str in enumerate(self.c.config._get_ant_mapping_list()):
            if self.config.simulate:
                vals=[[numpy.real(coeff),numpy.imag(coeff)] for coeff in self.c.eq_default_get(ant_str)]
            else:
                vals=[[numpy.real(coeff),numpy.imag(coeff)] for coeff in self.c.eq_spectrum_get(ant_str)]

            spead_ig.add_item(name="eq_coef_%s"%(ant_str),id=0x1400+in_n,
                description="The unitless per-channel digital scaling factors implemented prior to requantisation, post-FFT, for input %s. Complex number real,imag 32 bit integers."%(ant_str),
                shape=[self.get_param('n_chans'),2],fmt=spead.mkfmt(('u',32)),
                init_val=vals)

        for beam in beams:
            ig = spead_ig

            #calibration settings
            for in_n,ant_str in enumerate(self.c.config._get_ant_mapping_list()):
                if self.config.simulate:
                    vals=[[numpy.real(coeff),numpy.imag(coeff)] for coeff in self.cal_default_get(beam, ant_str)]
                else:
                    vals=[[numpy.real(coeff),numpy.imag(coeff)] for coeff in self.cal_spectrum_get(beam, ant_str, from_fpga)]

                ig.add_item(name="beamweight_input%s"%(ant_str),id=0x2000+in_n,
                    description="The unitless per-channel digital scaling factors implemented prior to combining antenna signals during beamforming for input %s. Complex number real,imag 32 bit integers."%(ant_str),
                    shape=[self.get_param('n_chans'),2],fmt=spead.mkfmt(('u',32)),
                    init_val=vals)
            
            self.send_spead_heap(beam, ig)
            self.syslogger.info("Issued SPEAD EQ metadata for beam %s" %beam)

    #untested
    def spead_data_descriptor_issue(self, beams=all):
        """ Issues the SPEAD data descriptors for the HW 10GbE output, to enable receivers to decode the data."""

        beams = self.beams2beams(beams)
        
        spead_ig = spead.ItemGroup()

        #timestamp
        spead_ig.add_item(name=('timestamp'), id=0x1600,
            description='Timestamp of start of this block of data. uint counting multiples of ADC samples since last sync (sync_time, id=0x1027). Divide this number by timestamp_scale (id=0x1046) to get back to seconds since last sync when this integration was actually started. Note that the receiver will need to figure out the centre timestamp of the accumulation (eg, by adding half of int_time, id 0x1016).',
            shape=[], fmt=spead.mkfmt(('u',spead.ADDRSIZE)),init_val=0)

        beam_indices = self.beam2index(beams)
        for beam in beams:
            ig = spead_ig
 
            #data item
            ig.add_item(name=beam, id=0xB000,
                description="Raw data for bengines in the system.  Frequencies are assembled from lowest frequency to highest frequency. Frequencies come in blocks of values in time order where the number of samples in a block is given by xeng_acc_len (id 0x101F). Each value is a complex number -- two (real and imaginary) signed integers.",
                ndarray=(numpy.dtype(numpy.int8),(self.get_param('n_chans'),self.get_param('xeng_acc_len'),2)))
                
            self.send_spead_heap(beam, ig)
            self.syslogger.info("Issued SPEAD data descriptor for beam %s" %beam)
    
    def spead_issue_all(self, beams=all):
        """Issues all SPEAD metadata."""

        self.spead_data_descriptor_issue(beams)
        self.spead_static_meta_issue(beams)
        self.spead_passband_meta_issue(beams)
        self.spead_destination_meta_issue(beams)
        self.spead_time_meta_issue(beams)
        self.spead_eq_meta_issue(beams)
        self.spead_labelling_issue(beams)
<|MERGE_RESOLUTION|>--- conflicted
+++ resolved
@@ -461,13 +461,8 @@
     def write_int(self, device_name, data, offset=0, frequencies=all, fft_bins=[], blindwrite=False):
         """Writes data to all devices on all bfs in all fpgas associated with the frequencies specified"""
        
-<<<<<<< HEAD
         #TODO work this out properly
         timeout = 1
-=======
-        #TODO 
-        timeout = 3
->>>>>>> efaabb71
 
         #get all fpgas, bfs associated with frequencies specified 
         targets = self.frequency2fpga_bf(frequencies, fft_bins, unique=True)
@@ -491,41 +486,23 @@
 
                 #generate register name
                 name = '%s%s_%s' %(bf_register_prefix, bf_index, device_name)
-<<<<<<< HEAD
-=======
 
 		datum = struct.pack(">I", data[0])
->>>>>>> efaabb71
 
                 #find all fpgas to be written to for this bf
                 for target in targets:
                     if target['bf'] == bf_index:
-<<<<<<< HEAD
-                        #pretend to write if no FPGA
-=======
->>>>>>> efaabb71
                         fpgas.append(target['fpga'])
                 
                 if len(fpgas) != 0:
                     if self.config.simulate == True: print 'dummy executing non-blocking request for write to %s on %d fpgas' %(name, len(fpgas))
                     else:
-<<<<<<< HEAD
-                        nottimedout, rv = self.c.non_blocking_request(fpgas = fpgas, \
-                                                                      timeout = timeout, \
-                                                                      request = 'write_int', \
-                                                                      request_args = [name, datum, blindwrite,offset])
-=======
 			
                         nottimedout, rv = corr.corr_functions.non_blocking_request(fpgas = fpgas, \
                                                                        		   timeout = timeout, \
                                                                                    request = 'write', \
                                                                                    request_args = [name, offset, datum]) 
-		#	except:
-	#		    raise fbfException(1, 'Error asynchronously writing 0x%.8x to %s on %d fpgas offset %i' %(data[0], name, len(fpgas), offset), \
-	#		                       'function %s, line no %s\n' %(__name__, inspect.currentframe().f_lineno), \
-	#				       self.syslogger)
 		
->>>>>>> efaabb71
                         if nottimedout == False:
 			    raise fbfException(1, 'Timeout asynchronously writing 0x%.8x to %s on %d fpgas offset %i' %(data[0], name, len(fpgas), offset), \
 			                       'function %s, line no %s\n' %(__name__, inspect.currentframe().f_lineno), \
@@ -536,16 +513,17 @@
 						   'function %s, line no %s\n' %(__name__, inspect.currentframe().f_lineno), \
 						   self.syslogger)
                                         
-        #optimisations off, or (for many data, or a single target) we need many separate writes
+        #optimisations off, or (many data, or a single target) so many separate writes
         else:
-            if len(data) == 1 and len(targets) > 1:
-                if self.config.simulate == True: print 'optimisations off, single data item, writing in parallel'
-                datum = data[0]
             if self.config.simulate == True: print 'optimisations off or multiple items or single target'
+
             for target_index,target in enumerate(targets):
+
+                if len(data) == 1 and len(targets) > 1: datum = struct.pack(">I", data[0])
+                else: datum = struct.pack(">I", data[target_index])
+
                 name = '%s%s_%s' %(bf_register_prefix, target['bf'], device_name)
-		datum = struct.pack(">I", data[target_index])
-     
+
                 #pretend to write if no FPGA
                 if self.config.simulate == True:
                     print 'dummy write of 0x%.8x to %s:%s offset %i'%(datum, target['fpga'], name, offset)
