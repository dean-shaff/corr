--- conflicted
+++ resolved
@@ -154,10 +154,7 @@
             td = []
             offset = 0
             while len(td) < correlator.config['n_chans']:
-<<<<<<< HEAD
-=======
                 #ttd = corr.corr_nb.get_snap_quant(correlator, [fpga], offset = offset)[0][pol]
->>>>>>> b3102aed
                 ttd = corr.corr_nb.get_snap_quant_wbc_compat(correlator, [fpga], offset = offset)[0][pol]
                 td.extend(ttd)
                 offset = offset + len(ttd)
