--- conflicted
+++ resolved
@@ -129,11 +129,7 @@
     print '------------------------'
 
     print 'Grabbing and unpacking snap data... ',
-<<<<<<< HEAD
     snap_data = corr.snap.get_rx_snapshot(c)
-=======
-    snap_data = corr.snap.get_rx_snapshot(c, range(c.config['n_xfpgas']))
->>>>>>> a51578f2
     # returns an array, indexed from zero - but the elements are dictionaries that know their fpga's index
     print 'done.'
 
@@ -146,7 +142,6 @@
     n_chans = c.config['n_chans']
     header_len = 1
 
-<<<<<<< HEAD
     if opts.verbose:
         for s in snap_data:
             for l in range(len(s['data'])):
@@ -158,20 +153,6 @@
                 if s['data'][l].loop_ack: print '[Loop]',
                 if s['data'][l].eof: print '[EOF]',
                 print ''
-=======
-#    if opts.verbose:
-#        for s in snap_data:
-#            for l in range(len(s['data'])):
-#                print '[%s]' % (servers[s['xfpga_index']]),
-#                print 'IDX: %6i IP: %s. MCNT: %6i. ANT: %4i.  Contents: %016x' % (l, corr.corr_functions.ip2str(s['data'][l].ip_addr), s['data'][l].mcnt, s['data'][l].ant, s['data'][l].data),
-#                if s['data'][l].valid: print '[VALID]',
-#                if s['data'][l].flag: print '[FLAG BAD]',
-#                if s['data'][l].gbe_ack: print '[GBE]',
-#                if s['data'][l].loop_ack: print '[Loop]',
-#                if s['data'][l].eof: print '[EOF!]',
-#                else: print ''
->>>>>>> a51578f2
-
     report = dict()
     mcnts = dict()
     print 'Analysing packets:'
